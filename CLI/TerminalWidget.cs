--- conflicted
+++ resolved
@@ -45,7 +45,6 @@
 #else
             var fontFile = typeof(TerminalWidget).Assembly.FromResourceToTemporaryFile("RobotoMono-Regular.ttf");
             Xwt.Drawing.Font.RegisterFontFromFile(fontFile);
-<<<<<<< HEAD
             // here we try to load the robot font; unfortunately it is loaded even if there is
             // no such font available; because of that we have to check whether it is in fact
             // the font wanted
@@ -54,10 +53,7 @@
             {
                 terminal.CurrentFont = robotoFont;
             }
-=======
-            terminal.CurrentFont = Xwt.Drawing.Font.FromName("Roboto Mono").WithSize(10);
 #endif
->>>>>>> 982cb40c
 
             var encoder = new TermSharp.Vt100.Encoder(x =>
             {
